--- conflicted
+++ resolved
@@ -104,17 +104,10 @@
 google_auth, grpc, hashicorp, hdfs, hive, http, imap, influxdb, jdbc, jenkins, kerberos, kubernetes,
 ldap, leveldb, microsoft.azure, microsoft.mssql, microsoft.psrp, microsoft.winrm, mongo, mssql,
 mysql, neo4j, odbc, openai, openfaas, openlineage, opensearch, opsgenie, oracle, otel, pagerduty,
-<<<<<<< HEAD
-pandas, papermill, password, pgvector, pinecone, pinot, plexus, postgres, presto, rabbitmq, redis,
-s3, s3fs, salesforce, samba, saml, segment, sendgrid, sentry, sftp, singularity, slack, smtp,
-snowflake, spark, sqlite, ssh, statsd, tableau, tabular, telegram, teradata, trino, vertica, virtualenv,
-weaviate, webhdfs, winrm, yandex, zendesk
-=======
 pandas, papermill, password, pgvector, pinecone, pinot, postgres, presto, rabbitmq, redis, s3, s3fs,
 salesforce, samba, saml, segment, sendgrid, sentry, sftp, singularity, slack, smtp, snowflake,
-spark, sqlite, ssh, statsd, tableau, tabular, telegram, trino, vertica, virtualenv, weaviate,
+spark, sqlite, ssh, statsd, tableau, tabular, telegram, teradata, trino, vertica, virtualenv, weaviate,
 webhdfs, winrm, yandex, zendesk
->>>>>>> c22834a2
 # END EXTRAS HERE
 
 # For installing Airflow in development environments - see CONTRIBUTING.rst
