#
# Licensed to the Apache Software Foundation (ASF) under one
# or more contributor license agreements.  See the NOTICE file
# distributed with this work for additional information
# regarding copyright ownership.  The ASF licenses this file
# to you under the Apache License, Version 2.0 (the
# "License"); you may not use this file except in compliance
# with the License.  You may obtain a copy of the License at
#
#   http://www.apache.org/licenses/LICENSE-2.0
#
# Unless required by applicable law or agreed to in writing,
# software distributed under the License is distributed on an
# "AS IS" BASIS, WITHOUT WARRANTIES OR CONDITIONS OF ANY
# KIND, either express or implied.  See the License for the
# specific language governing permissions and limitations
# under the License.
from __future__ import annotations

from typing import TYPE_CHECKING, Sequence

from airflow.models import BaseOperator
from airflow.providers.common.sql.operators.sql import SQLExecuteQueryOperator
from airflow.providers.teradata.hooks.teradata import TeradataHook

if TYPE_CHECKING:
    from airflow.utils.context import Context


class TeradataOperator(SQLExecuteQueryOperator):
    """
    General Teradata Operator to execute queries on Teradata Database.

    Executes sql statements in the Teradata SQL Database using Teradata Python SQL Driver

    .. seealso::
        For more information on how to use this operator, take a look at the guide:
        :ref:`howto/operator:TeradataOperator`

    :param sql: the SQL query to be executed as a single string, or a list of str (sql statements)
    :param conn_id: reference to a predefined database
    :param autocommit: if True, each command is automatically committed.(default value: False)
    :param parameters: (optional) the parameters to render the SQL query with.
    :param schema: The Teradata database to connect to.
    """

    template_fields: Sequence[str] = (
        "sql",
        "parameters",
    )
    template_ext: Sequence[str] = (".sql",)
    template_fields_renderers = {"sql": "sql"}
    ui_color = "#e07c24"

    def __init__(
        self,
        conn_id: str = TeradataHook.default_conn_name,
        schema: str | None = None,
        **kwargs,
    ) -> None:
        if schema:
            hook_params = kwargs.pop("hook_params", {})
            kwargs["hook_params"] = {
                "database": schema,
                **hook_params,
            }
        super().__init__(**kwargs)
        self.conn_id = conn_id


class TeradataStoredProcedureOperator(BaseOperator):
    """
    Executes stored procedure in a specific Teradata database.

    :param procedure: name of stored procedure to call (templated)
    :param conn_id: The :ref:`Teradata connection id <howto/connection:teradata>`
        reference to a specific Teradata database.
    :param parameters: (optional, templated) the parameters provided in the call

    """

    template_fields: Sequence[str] = (
<<<<<<< HEAD
        "parameters",
        "procedure",
=======
        "procedure",
        "parameters",
>>>>>>> 050c5a18
    )
    ui_color = "#ededed"

    def __init__(
        self,
        *,
        procedure: str,
        conn_id: str = TeradataHook.default_conn_name,
        parameters: dict | list | None = None,
        **kwargs,
    ) -> None:
        super().__init__(**kwargs)
        self.conn_id = conn_id
        self.procedure = procedure
        self.parameters = parameters

    def execute(self, context: Context):
        hook = TeradataHook(teradata_conn_id=self.conn_id)
        return hook.callproc(self.procedure, autocommit=True, parameters=self.parameters)<|MERGE_RESOLUTION|>--- conflicted
+++ resolved
@@ -80,13 +80,8 @@
     """
 
     template_fields: Sequence[str] = (
-<<<<<<< HEAD
-        "parameters",
-        "procedure",
-=======
         "procedure",
         "parameters",
->>>>>>> 050c5a18
     )
     ui_color = "#ededed"
 
