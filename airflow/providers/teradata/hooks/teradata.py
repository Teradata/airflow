#
# Licensed to the Apache Software Foundation (ASF) under one
# or more contributor license agreements.  See the NOTICE file
# distributed with this work for additional information
# regarding copyright ownership.  The ASF licenses this file
# to you under the Apache License, Version 2.0 (the
# "License"); you may not use this file except in compliance
# with the License.  You may obtain a copy of the License at
#
#   http://www.apache.org/licenses/LICENSE-2.0
#
# Unless required by applicable law or agreed to in writing,
# software distributed under the License is distributed on an
# "AS IS" BASIS, WITHOUT WARRANTIES OR CONDITIONS OF ANY
# KIND, either express or implied.  See the License for the
# specific language governing permissions and limitations
# under the License.
"""An Airflow Hook for interacting with Teradata SQL Server."""

from __future__ import annotations

import warnings
from typing import TYPE_CHECKING, Any

import sqlalchemy
import teradatasql
from teradatasql import TeradataConnection

from airflow.exceptions import AirflowProviderDeprecationWarning
from airflow.providers.common.sql.hooks.sql import DbApiHook

if TYPE_CHECKING:
    from airflow.models.connection import Connection

PARAM_TYPES = {bool, float, int, str}


def _map_param(value):
    if value in PARAM_TYPES:
        # In this branch, value is a Python type; calling it produces
        # an instance of the type which is understood by the Teradata driver
        # in the out parameter mapping mechanism.
        value = value()
    return value


class TeradataHook(DbApiHook):
    """General hook for interacting with Teradata SQL Database.

    This module contains basic APIs to connect to and interact with Teradata SQL Database. It uses teradatasql
    client internally as a database driver for connecting to Teradata database. The config parameters like
    Teradata DB Server URL, username, password and database name are fetched from the predefined connection
    config connection_id. It raises an airflow error if the given connection id doesn't exist.

    You can also specify ssl parameters in the extra field of your connection
    as ``{"sslmode": "require", "sslcert": "/path/to/cert.pem", etc}``.

    .. seealso::
        - :ref:`Teradata API connection <howto/connection:teradata>`

    :param args: passed to DbApiHook
    :param database: The Teradata database to connect to.
    :param kwargs: passed to DbApiHook
    """

    # Override to provide the connection name.
    conn_name_attr = "teradata_conn_id"

    # Override to have a default connection id for a particular dbHook
    default_conn_name = "teradata_default"

    # Override if this db supports autocommit.
    supports_autocommit = True

    # Override if this db supports executemany.
    supports_executemany = True

    # Override this for hook to have a custom name in the UI selection
    conn_type = "teradata"

    # Override hook name to give descriptive name for hook
    hook_name = "Teradata"

    # Override with the Teradata specific placeholder parameter string used for insert queries
    placeholder: str = "?"

    # Override SQL query to be used for testing database connection
    _test_connection_sql = "select 1"

    def __init__(
        self,
        *args,
        database: str | None = None,
        **kwargs,
    ) -> None:
        super().__init__(*args, schema=database, **kwargs)

    def get_conn(self) -> TeradataConnection:
        """Create and return a Teradata Connection object using teradatasql client.

        Establishes connection to a Teradata SQL database using config corresponding to teradata_conn_id.

        :return: a Teradata connection object
        """
        teradata_conn_config: dict = self._get_conn_config_teradatasql()
        teradata_conn = teradatasql.connect(**teradata_conn_config)
        return teradata_conn

    def bulk_insert_rows(
        self,
        table: str,
        rows: list[tuple],
        target_fields: list[str] | None = None,
        commit_every: int = 5000,
    ):
        """Use :func:`insert_rows` instead, this is deprecated.

        Insert bulk of records into Teradata SQL Database.

        This uses prepared statements via `executemany()`. For best performance,
        pass in `rows` as an iterator.

        :param table: target Teradata database table, use dot notation to target a
            specific database
        :param rows: the rows to insert into the table
        :param target_fields: the names of the columns to fill in the table, default None.
            If None, each row should have some order as table columns name
        :param commit_every: the maximum number of rows to insert in one transaction
            Default 5000. Set greater than 0. Set 1 to insert each row in each transaction
        """
        warnings.warn(
            "bulk_insert_rows is deprecated. Please use the insert_rows method instead.",
            AirflowProviderDeprecationWarning,
            stacklevel=2,
        )

        if not rows:
            raise ValueError("parameter rows could not be None or empty iterable")

        self.insert_rows(table=table, rows=rows, target_fields=target_fields, commit_every=commit_every)

    def _get_conn_config_teradatasql(self) -> dict[str, Any]:
        """Return set of config params required for connecting to Teradata DB using teradatasql client."""
        conn: Connection = self.get_connection(getattr(self, self.conn_name_attr))
        conn_config = {
            "host": conn.host or "localhost",
            "dbs_port": conn.port or "1025",
            "database": conn.schema or "",
            "user": conn.login or "dbc",
            "password": conn.password or "dbc",
        }

        if conn.extra_dejson.get("tmode", False):
            conn_config["tmode"] = conn.extra_dejson["tmode"]

        # Handling SSL connection parameters

        if conn.extra_dejson.get("sslmode", False):
            conn_config["sslmode"] = conn.extra_dejson["sslmode"]
            if "verify" in conn_config["sslmode"]:
                if conn.extra_dejson.get("sslca", False):
                    conn_config["sslca"] = conn.extra_dejson["sslca"]
                if conn.extra_dejson.get("sslcapath", False):
                    conn_config["sslcapath"] = conn.extra_dejson["sslcapath"]
        if conn.extra_dejson.get("sslcipher", False):
            conn_config["sslcipher"] = conn.extra_dejson["sslcipher"]
        if conn.extra_dejson.get("sslcrc", False):
            conn_config["sslcrc"] = conn.extra_dejson["sslcrc"]
        if conn.extra_dejson.get("sslprotocol", False):
            conn_config["sslprotocol"] = conn.extra_dejson["sslprotocol"]

        return conn_config

    def get_sqlalchemy_engine(self, engine_kwargs=None):
        """Return a connection object using sqlalchemy."""
        conn: Connection = self.get_connection(getattr(self, self.conn_name_attr))
        link = f"teradatasql://{conn.login}:{conn.password}@{conn.host}"
        connection = sqlalchemy.create_engine(link)
        return connection

    @staticmethod
    def get_ui_field_behaviour() -> dict:
        """Return custom field behaviour."""
        import json

        return {
            "hidden_fields": ["port"],
            "relabeling": {
                "host": "Database Server URL",
                "schema": "Database Name",
                "login": "Username",
            },
            "placeholders": {
                "extra": json.dumps(
                    {"tmode": "TERA", "sslmode": "verify-ca", "sslca": "/tmp/server-ca.pem"}, indent=4
                ),
                "login": "dbc",
                "password": "dbc",
            },
        }

    def callproc(
        self,
        identifier: str,
        autocommit: bool = False,
        parameters: list | dict | None = None,
    ) -> list | dict | tuple | None:
        """
        Call the stored procedure identified by the provided string.

        Any OUT parameters must be provided with a value of either the
        expected Python type (e.g., `int`) or an instance of that type.

<<<<<<< HEAD
=======
        :param identifier: stored procedure name
        :param autocommit: What to set the connection's autocommit setting to
            before executing the query.
        :param parameters: The `IN`, `OUT` and `INOUT` parameters for Teradata
            stored procedure

>>>>>>> 050c5a18
        The return value is a list or mapping that includes parameters in
        both directions; the actual return type depends on the type of the
        provided `parameters` argument.

        """
        if parameters is None:
            parameters = []

        args = ",".join("?" for name in parameters)

        sql = f"{{CALL {identifier}({(args)})}}"

        def handler(cursor):
            records = cursor.fetchall()

<<<<<<< HEAD
=======
            if records is None:
                return

>>>>>>> 050c5a18
            if isinstance(records, list):
                return [row for row in records]

            if isinstance(records, dict):
                return {n: v for (n, v) in records.items()}
<<<<<<< HEAD

            raise TypeError(f"Unexpected results: {cursor.fetchall()!r}")
=======
            raise TypeError(f"Unexpected results: {records}")
>>>>>>> 050c5a18

        result = self.run(
            sql,
            autocommit=autocommit,
            parameters=(
                {name: _map_param(value) for (name, value) in parameters.items()}
                if isinstance(parameters, dict)
                else [_map_param(value) for value in parameters]
            ),
            handler=handler,
        )

        return result<|MERGE_RESOLUTION|>--- conflicted
+++ resolved
@@ -211,15 +211,12 @@
         Any OUT parameters must be provided with a value of either the
         expected Python type (e.g., `int`) or an instance of that type.
 
-<<<<<<< HEAD
-=======
         :param identifier: stored procedure name
         :param autocommit: What to set the connection's autocommit setting to
             before executing the query.
         :param parameters: The `IN`, `OUT` and `INOUT` parameters for Teradata
             stored procedure
 
->>>>>>> 050c5a18
         The return value is a list or mapping that includes parameters in
         both directions; the actual return type depends on the type of the
         provided `parameters` argument.
@@ -235,23 +232,15 @@
         def handler(cursor):
             records = cursor.fetchall()
 
-<<<<<<< HEAD
-=======
             if records is None:
                 return
 
->>>>>>> 050c5a18
             if isinstance(records, list):
                 return [row for row in records]
 
             if isinstance(records, dict):
                 return {n: v for (n, v) in records.items()}
-<<<<<<< HEAD
-
-            raise TypeError(f"Unexpected results: {cursor.fetchall()!r}")
-=======
             raise TypeError(f"Unexpected results: {records}")
->>>>>>> 050c5a18
 
         result = self.run(
             sql,
