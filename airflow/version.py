# -*- coding: utf-8 -*-

# Licensed under the Apache License, Version 2.0 (the "License");
# you may not use this file except in compliance with the License.
# You may obtain a copy of the License at
#
# http://www.apache.org/licenses/LICENSE-2.0
#
# Unless required by applicable law or agreed to in writing, software
# distributed under the License is distributed on an "AS IS" BASIS,
# WITHOUT WARRANTIES OR CONDITIONS OF ANY KIND, either express or implied.
# See the License for the specific language governing permissions and
# limitations under the License.
#

<<<<<<< HEAD
version = '1.8.0rc4+apache.incubating'
=======
version = '1.8.1alpha0'
>>>>>>> 40aae7d5
<|MERGE_RESOLUTION|>--- conflicted
+++ resolved
@@ -13,8 +13,4 @@
 # limitations under the License.
 #
 
-<<<<<<< HEAD
-version = '1.8.0rc4+apache.incubating'
-=======
-version = '1.8.1alpha0'
->>>>>>> 40aae7d5
+version = '1.8.0rc5+apache.incubating'