#
# Licensed to the Apache Software Foundation (ASF) under one
# or more contributor license agreements.  See the NOTICE file
# distributed with this work for additional information
# regarding copyright ownership.  The ASF licenses this file
# to you under the Apache License, Version 2.0 (the
# "License"); you may not use this file except in compliance
# with the License.  You may obtain a copy of the License at
#
#   http://www.apache.org/licenses/LICENSE-2.0
#
# Unless required by applicable law or agreed to in writing,
# software distributed under the License is distributed on an
# "AS IS" BASIS, WITHOUT WARRANTIES OR CONDITIONS OF ANY
# KIND, either express or implied.  See the License for the
# specific language governing permissions and limitations
# under the License.
from __future__ import annotations

import json
from datetime import datetime
from unittest import mock

import pytest

from airflow.models import Connection
from airflow.providers.teradata.hooks.teradata import TeradataHook


class TestTeradataHook:
    def setup_method(self):
        self.connection = Connection(
            conn_type="teradata",
            login="login",
            password="password",
            host="host",
            schema="schema",
        )
        self.db_hook = TeradataHook(teradata_conn_id="teradata_conn_id", database="test_db")
        self.db_hook.get_connection = mock.Mock()
        self.db_hook.get_connection.return_value = self.connection
        self.cur = mock.MagicMock(rowcount=0)
        self.conn = mock.MagicMock()
        self.conn.cursor.return_value = self.cur
        conn = self.conn

        class UnitTestTeradataHook(TeradataHook):
            conn_name_attr = "teradata_conn_id"

            def get_conn(self):
                return conn

        self.test_db_hook = UnitTestTeradataHook()

    @mock.patch("teradatasql.connect")
    def test_get_conn(self, mock_connect):
        self.db_hook.get_conn()
        assert mock_connect.call_count == 1
        args, kwargs = mock_connect.call_args
        assert args == ()
        assert kwargs["host"] == "host"
        assert kwargs["database"] == "schema"
        assert kwargs["dbs_port"] == "1025"
        assert kwargs["user"] == "login"
        assert kwargs["password"] == "password"

    @mock.patch("teradatasql.connect")
    def test_get_tmode_conn(self, mock_connect):
        tmode_name = {"tmode": "tera"}
        self.connection.extra = json.dumps(tmode_name)
        self.db_hook.get_conn()
        assert mock_connect.call_count == 1
        args, kwargs = mock_connect.call_args
        assert args == ()
        assert kwargs["host"] == "host"
        assert kwargs["database"] == "schema"
        assert kwargs["dbs_port"] == "1025"
        assert kwargs["user"] == "login"
        assert kwargs["password"] == "password"
        assert kwargs["tmode"] == "tera"

    @mock.patch("teradatasql.connect")
    def test_get_sslmode_conn(self, mock_connect):
        tmode_name = {"sslmode": "require"}
        self.connection.extra = json.dumps(tmode_name)
        self.db_hook.get_conn()
        assert mock_connect.call_count == 1
        args, kwargs = mock_connect.call_args
        assert args == ()
        assert kwargs["host"] == "host"
        assert kwargs["database"] == "schema"
        assert kwargs["dbs_port"] == "1025"
        assert kwargs["user"] == "login"
        assert kwargs["password"] == "password"
        assert kwargs["sslmode"] == "require"

    @mock.patch("teradatasql.connect")
    def test_get_sslverifyca_conn(self, mock_connect):
        extravalues = {"sslmode": "verify-ca", "sslca": "/tmp/cert"}
        self.connection.extra = json.dumps(extravalues)
        self.db_hook.get_conn()
        assert mock_connect.call_count == 1
        args, kwargs = mock_connect.call_args
        assert args == ()
        assert kwargs["host"] == "host"
        assert kwargs["database"] == "schema"
        assert kwargs["dbs_port"] == "1025"
        assert kwargs["user"] == "login"
        assert kwargs["password"] == "password"
        assert kwargs["sslmode"] == "verify-ca"
        assert kwargs["sslca"] == "/tmp/cert"

    @mock.patch("teradatasql.connect")
    def test_get_sslverifyfull_conn(self, mock_connect):
        extravalues = {"sslmode": "verify-full", "sslca": "/tmp/cert"}
        self.connection.extra = json.dumps(extravalues)
        self.db_hook.get_conn()
        assert mock_connect.call_count == 1
        args, kwargs = mock_connect.call_args
        assert args == ()
        assert kwargs["host"] == "host"
        assert kwargs["database"] == "schema"
        assert kwargs["dbs_port"] == "1025"
        assert kwargs["user"] == "login"
        assert kwargs["password"] == "password"
        assert kwargs["sslmode"] == "verify-full"
        assert kwargs["sslca"] == "/tmp/cert"

    @mock.patch("teradatasql.connect")
    def test_get_sslcrc_conn(self, mock_connect):
        extravalues = {"sslcrc": "sslcrc"}
        self.connection.extra = json.dumps(extravalues)
        self.db_hook.get_conn()
        assert mock_connect.call_count == 1
        args, kwargs = mock_connect.call_args
        assert args == ()
        assert kwargs["host"] == "host"
        assert kwargs["database"] == "schema"
        assert kwargs["dbs_port"] == "1025"
        assert kwargs["user"] == "login"
        assert kwargs["password"] == "password"
        assert kwargs["sslcrc"] == "sslcrc"

    @mock.patch("teradatasql.connect")
    def test_get_sslprotocol_conn(self, mock_connect):
        extravalues = {"sslprotocol": "protocol"}
        self.connection.extra = json.dumps(extravalues)
        self.db_hook.get_conn()
        assert mock_connect.call_count == 1
        args, kwargs = mock_connect.call_args
        assert args == ()
        assert kwargs["host"] == "host"
        assert kwargs["database"] == "schema"
        assert kwargs["dbs_port"] == "1025"
        assert kwargs["user"] == "login"
        assert kwargs["password"] == "password"
        assert kwargs["sslprotocol"] == "protocol"

    @mock.patch("teradatasql.connect")
    def test_get_sslcipher_conn(self, mock_connect):
        extravalues = {"sslcipher": "cipher"}
        self.connection.extra = json.dumps(extravalues)
        self.db_hook.get_conn()
        assert mock_connect.call_count == 1
        args, kwargs = mock_connect.call_args
        assert args == ()
        assert kwargs["host"] == "host"
        assert kwargs["database"] == "schema"
        assert kwargs["dbs_port"] == "1025"
        assert kwargs["user"] == "login"
        assert kwargs["password"] == "password"
        assert kwargs["sslcipher"] == "cipher"

    @mock.patch("sqlalchemy.create_engine")
    def test_get_sqlalchemy_conn(self, mock_connect):
        self.db_hook.get_sqlalchemy_engine()
        assert mock_connect.call_count == 1
        args = mock_connect.call_args.args
        assert len(args) == 1
        expected_link = (
            f"teradatasql://{self.connection.login}:{self.connection.password}@{self.connection.host}"
        )
        assert expected_link == args[0]

    def test_get_uri(self):
        ret_uri = self.db_hook.get_uri()
        expected_uri = f"teradata://{self.connection.login}:{self.connection.password}@{self.connection.host}/{self.connection.schema}"
        assert expected_uri == ret_uri

    def test_get_records(self):
        sql = "SQL"
        self.test_db_hook.get_records(sql)
        self.cur.execute.assert_called_once_with(sql)
        assert self.conn.commit.called

    def test_run_without_parameters(self):
        sql = "SQL"
        self.test_db_hook.run(sql)
        self.cur.execute.assert_called_once_with(sql)
        assert self.conn.commit.called

    def test_run_with_parameters(self):
        sql = "SQL"
        param = ("p1", "p2")
        self.test_db_hook.run(sql, parameters=param)
        self.cur.execute.assert_called_once_with(sql, param)
        assert self.conn.commit.called

    def test_insert_rows(self):
        rows = [
            (
                "'test_string",
                None,
                datetime(2023, 8, 15),
                1,
                3.14,
                "str",
            )
        ]
        target_fields = [
            "basestring",
            "none",
            "datetime",
            "int",
            "float",
            "str",
        ]
        self.test_db_hook.insert_rows("table", rows, target_fields)
        self.cur.executemany.assert_called_once_with(
            "INSERT INTO table (basestring, none, datetime, int, float, str) VALUES (?,?,?,?,?,?)",
            [("'test_string", None, "2023-08-15T00:00:00", "1", "3.14", "str")],
        )

    def test_bulk_insert_rows_with_fields(self):
        rows = [(1, 2, 3), (4, 5, 6), (7, 8, 9)]
        target_fields = ["col1", "col2", "col3"]
        self.test_db_hook.bulk_insert_rows("table", rows, target_fields)
        self.cur.executemany.assert_called_once_with(
            "INSERT INTO table (col1, col2, col3) VALUES (?,?,?)",
            [("1", "2", "3"), ("4", "5", "6"), ("7", "8", "9")],
        )

    def test_bulk_insert_rows_with_commit_every(self):
        rows = [(1, 2, 3), (4, 5, 6), (7, 8, 9)]
        target_fields = ["col1", "col2", "col3"]
        self.test_db_hook.bulk_insert_rows("table", rows, target_fields, commit_every=2)
        calls = [
            mock.call(
                "INSERT INTO table (col1, col2, col3) VALUES (?,?,?)", [("1", "2", "3"), ("4", "5", "6")]
            ),
            mock.call("INSERT INTO table (col1, col2, col3) VALUES (?,?,?)", [("7", "8", "9")]),
        ]
        self.cur.executemany.assert_has_calls(calls, any_order=True)

    def test_bulk_insert_rows_without_fields(self):
        rows = [(1, 2, 3), (4, 5, 6), (7, 8, 9)]
        self.test_db_hook.bulk_insert_rows("table", rows)
        self.cur.executemany.assert_called_once_with(
            "INSERT INTO table  VALUES (?,?,?)",
            [("1", "2", "3"), ("4", "5", "6"), ("7", "8", "9")],
        )

    def test_bulk_insert_rows_no_rows(self):
        rows = []
        with pytest.raises(ValueError):
            self.test_db_hook.bulk_insert_rows("table", rows)

    def test_callproc_dict(self):
        parameters = {"a": 1, "b": 2, "c": 3}

        class bindvar(int):
            def getvalue(self):
                return self

<<<<<<< HEAD
        self.cur.bindvars = {k: bindvar(v) for k, v in parameters.items()}
        result = self.test_db_hook.callproc("proc", True, parameters)
        assert self.cur.execute.mock_calls == [mock.call("CALL proc(:a,:b,:c);", parameters)]
=======
        self.cur.fetchall.return_value = {k: bindvar(v) for k, v in parameters.items()}
        result = self.test_db_hook.callproc("proc", True, parameters)
>>>>>>> 050c5a18
        assert result == parameters<|MERGE_RESOLUTION|>--- conflicted
+++ resolved
@@ -272,12 +272,6 @@
             def getvalue(self):
                 return self
 
-<<<<<<< HEAD
-        self.cur.bindvars = {k: bindvar(v) for k, v in parameters.items()}
-        result = self.test_db_hook.callproc("proc", True, parameters)
-        assert self.cur.execute.mock_calls == [mock.call("CALL proc(:a,:b,:c);", parameters)]
-=======
         self.cur.fetchall.return_value = {k: bindvar(v) for k, v in parameters.items()}
         result = self.test_db_hook.callproc("proc", True, parameters)
->>>>>>> 050c5a18
         assert result == parameters